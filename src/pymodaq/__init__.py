--- conflicted
+++ resolved
@@ -44,8 +44,21 @@
         config = Config()  # to ckeck for config file existence, otherwise create one
         copy_preset()
 
-        logger.info('')
-        logger.info('')
+        from pymodaq_utils.config import Config
+        from pymodaq.utils.scanner.utils import register_scanners
+
+        try:
+            # Need the config to exists before importing
+            from pymodaq_utils.environment import EnvironmentBackupManager
+
+            if config['backup']['keep_backup']:
+                ebm = EnvironmentBackupManager()
+                ebm.save_backup()
+        except ModuleNotFoundError as e:
+            infos = "Your pymodaq_utils version is outdated and doesn't allow for automatic backup of pip packages." \
+                    " You should update it."
+            print(infos)
+            logger.warning(infos)
 
         logger.info('*************************************************************************')
         logger.info(f"Getting the list of instrument plugins...")
@@ -61,69 +74,9 @@
         logger.info(f"Done")
         logger.info('************************')
 
-<<<<<<< HEAD
-    from pymodaq_utils.config import Config
-    from pymodaq.utils.scanner.utils import register_scanners
-    from pymodaq_data.plotting.plotter.plotter import register_plotter, PlotterFactory
-
-    # issue on windows when using .NET code within multithreads, this below allows it but requires
-    # the pywin32 (pythoncom) package
-    if importlib.util.find_spec('clr') is not None:
-        try:
-            import pythoncom
-            pythoncom.CoInitialize()
-        except ModuleNotFoundError as e:
-            infos = "You have installed plugins requiring the pywin32 package to work correctly," \
-                    " please type in *pip install pywin32* and restart PyMoDAQ"
-            print(infos)
-            logger.warning(infos)
-
-    config = Config()  # to ckeck for config file existence, otherwise create one
-    copy_preset()
-
-    try:
-        # Need the config to exists before importing
-        from pymodaq_utils.environment import EnvironmentBackupManager
-        
-        if config['backup']['keep_backup']:
-            ebm = EnvironmentBackupManager()
-            ebm.save_backup()
-    except ModuleNotFoundError as e:
-        infos = "Your pymodaq_utils version is outdated and doesn't allow for automatic backup of pip packages." \
-                " You should update it."
-        print(infos)
-        logger.warning(infos)
-
-    logger.info('************************')
-    logger.info(f"Setting Qt backend to: {config['qtbackend']['backend']} ...")
-    set_qt_backend()
-    logger.info('************************')
-    logger.info('')
-    logger.info('')
-    logger.info('************************')
-    logger.info(f"Setting Locale to {config['style']['language']} / {config['style']['country']}")
-    logger.info('************************')
-    setLocale()
-    logger.info('')
-    logger.info('')
-
-    logger.info('*************************************************************************')
-    logger.info(f"Getting the list of instrument plugins...")
-    logger.info('')
-    get_instrument_plugins()
-    logger.info('*************************************************************************')
-
-    logger.info('')
-    logger.info('')
-    logger.info('************************')
-    logger.info(f"Registering Scanners...")
-    register_scanners()
-    logger.info(f"Done")
-    logger.info('************************')
-=======
     except Exception:
         print("Couldn't create the local folder to store logs , presets...")
->>>>>>> d00c8cff
+
 
 
 except Exception as e:
