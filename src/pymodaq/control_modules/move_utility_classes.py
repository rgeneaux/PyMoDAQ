from time import perf_counter
from typing import Union, List, Dict, TYPE_CHECKING
from numbers import Number

from easydict import EasyDict as edict
import numpy as np
from qtpy import QtWidgets
from qtpy.QtCore import QObject, Slot, Signal, QTimer

import pymodaq.utils.daq_utils as utils
import pymodaq.utils.parameter.utils as putils
from pymodaq.utils.parameter import Parameter
from pymodaq.utils.logger import set_logger, get_module_name
from pymodaq.utils.parameter import ioxml

from pymodaq.utils.daq_utils import ThreadCommand, getLineInfo, find_keys_from_val
from pymodaq.utils import config as configmod
from pymodaq.utils.tcp_ip.tcp_server_client import TCPServer, tcp_parameters
from pymodaq.utils.messenger import deprecation_msg
from pymodaq.utils.data import DataActuator
from pymodaq.utils.enums import BaseEnum, enum_checker
from pymodaq.utils.tcp_ip.mysocket import Socket
from pymodaq.utils.tcp_ip.serializer import DeSerializer, Serializer

if TYPE_CHECKING:
    from pymodaq.control_modules.daq_move import DAQ_Move_Hardware

logger = set_logger(get_module_name(__file__))
config = configmod.Config()


class DataActuatorType(BaseEnum):
    """Enum for new or old style holding the value of the actuator"""
    float = 0
    DataActuator = 1


def comon_parameters(epsilon=config('actuator', 'epsilon_default')):
    return [{'title': 'Units:', 'name': 'units', 'type': 'str', 'value': '', 'readonly': True},
            {'title': 'Epsilon:', 'name': 'epsilon', 'type': 'float',
             'value': epsilon,
             'tip': 'Differential Value at which the controller considers it reached the target position'},
            {'title': 'Timeout (s):', 'name': 'timeout', 'type': 'int',
             'value': config('actuator', 'polling_timeout_s')},
            {'title': 'Bounds:', 'name': 'bounds', 'type': 'group', 'children': [
                {'title': 'Set Bounds:', 'name': 'is_bounds', 'type': 'bool', 'value': False},
                {'title': 'Min:', 'name': 'min_bound', 'type': 'float', 'value': 0, 'default': 0},
                {'title': 'Max:', 'name': 'max_bound', 'type': 'float', 'value': 1, 'default': 1}, ]},
            {'title': 'Scaling:', 'name': 'scaling', 'type': 'group', 'children': [
                {'title': 'Use scaling:', 'name': 'use_scaling', 'type': 'bool', 'value': False,
                 'default': False},
                {'title': 'Scaling factor:', 'name': 'scaling', 'type': 'float', 'value': 1., 'default': 1.},
                {'title': 'Offset factor:', 'name': 'offset', 'type': 'float', 'value': 0., 'default': 0.}]}]


MOVE_COMMANDS = ['abs', 'rel', 'home']


class MoveCommand:
    """Utility class to contain a given move type and value

    Attributes
    ----------
    move_type: str
        either:

        * 'abs': performs an absolute action
        * 'rel': performs a relative action
        * 'home': find the actuator's home
    value: float
        the value the move should reach

    """
    def __init__(self, move_type, value=0):
        if move_type not in MOVE_COMMANDS:
            raise ValueError(f'The allowed move types fro an actuator are {MOVE_COMMANDS}')
        self.move_type = move_type
        self.value = value


def comon_parameters_fun(is_multiaxes=False, axes_names=[], axis_names=[], master=True, epsilon=config('actuator', 'epsilon_default')):
    """Function returning the common and mandatory parameters that should be on the actuator plugin level

    Parameters
    ----------
    is_multiaxes: bool
        If True, display the particular settings to define which axis the controller is driving
    axis_names: list of str
        The string identifier of every axis the controller can drive
    master: bool
        If True consider this plugin has to init the controller, otherwise use an already initialized instance
    """
<<<<<<< HEAD
    if axis_names == [] and axes_names != []:
=======
    if axis_names == [] and len(axes_names) != 0:
>>>>>>> 62c34c49
        axis_names = axes_names

    params = [
                 {'title': 'MultiAxes:', 'name': 'multiaxes', 'type': 'group', 'visible': is_multiaxes, 'children': [
                     {'title': 'is Multiaxes:', 'name': 'ismultiaxes', 'type': 'bool', 'value': is_multiaxes,
                      'default': False},
                     {'title': 'Status:', 'name': 'multi_status', 'type': 'list',
                      'value': 'Master' if master else 'Slave', 'limits': ['Master', 'Slave']},
                     {'title': 'Axis:', 'name': 'axis', 'type': 'list', 'limits': axis_names},
                 ]},
             ] + comon_parameters(epsilon)
    return params


params = [
    {'title': 'Main Settings:', 'name': 'main_settings', 'type': 'group', 'children': [
        {'title': 'Actuator type:', 'name': 'move_type', 'type': 'str', 'value': '', 'readonly': True},
        {'title': 'Actuator name:', 'name': 'module_name', 'type': 'str', 'value': '', 'readonly': True},
        {'title': 'Plugin Config:', 'name': 'plugin_config', 'type': 'bool_push', 'label': 'Show Config', },
        {'title': 'Controller ID:', 'name': 'controller_ID', 'type': 'int', 'value': 0, 'default': 0},
        {'title': 'Refresh value (ms):', 'name': 'refresh_timeout', 'type': 'int',
            'value': config('actuator', 'refresh_timeout_ms')},
        {'title': 'TCP/IP options:', 'name': 'tcpip', 'type': 'group', 'visible': True, 'expanded': False,
         'children': [
             {'title': 'Connect to server:', 'name': 'connect_server', 'type': 'bool_push', 'label': 'Connect',
              'value': False},
             {'title': 'Connected?:', 'name': 'tcp_connected', 'type': 'led', 'value': False},
             {'title': 'IP address:', 'name': 'ip_address', 'type': 'str',
              'value': config('network', 'tcp-server', 'ip')},
             {'title': 'Port:', 'name': 'port', 'type': 'int', 'value': config('network', 'tcp-server', 'port')},
         ]},
    ]},
    {'title': 'Actuator Settings:', 'name': 'move_settings', 'type': 'group'}
]


def main(plugin_file, init=True, title='test'):
    """
    this method start a DAQ_Move object with this defined plugin as actuator
    Returns
    -------

    """
    import sys
    from qtpy import QtWidgets
    from pymodaq.control_modules.daq_move import DAQ_Move
    from pathlib import Path
    app = QtWidgets.QApplication(sys.argv)
    if config('style', 'darkstyle'):
        import qdarkstyle
        app.setStyleSheet(qdarkstyle.load_stylesheet())

    widget = QtWidgets.QWidget()
    prog = DAQ_Move(widget, title=title,)
    widget.show()
    prog.actuator = Path(plugin_file).stem[9:]
    if init:
        prog.init_hardware_ui()

    sys.exit(app.exec_())


class DAQ_Move_base(QObject):
    """ The base class to be inherited by all actuator modules

    This base class implements all necessary parameters and methods for the plugin to communicate with its parent (the
    DAQ_Move module)

    Parameters
    ----------
    parent : DAQ_Move_Hardware
    params_state : Parameter
            pyqtgraph Parameter instance from which the module will get the initial settings (as defined in the preset)
    Attributes
    ----------
    move_done_signal: Signal
        signal represented by a float. Is emitted each time the hardware reached the target position within the epsilon
        precision (see comon_parameters variable)
    controller: object
        the object representing the hardware in the plugin. Used to access hardware functionality
    settings: Parameter
        instance representing the hardware settings defined from the params attribute. Modifications on the GUI settings
         will be transferred to this attribute. It stores at all times the current state of the hardware/plugin settings
    params: List of dict used to create a Parameter object.
        Its definition on the class level enable the automatic update of the GUI settings when changing plugins
        (even in managers mode creation). To be populated on the plugin level as the base class does't represents a
        real hardware
    is_multiaxes: bool
        class level attribute. Defines if the plugin controller controls multiple axes. If True, one has to define
        a Master instance of this plugin and slave instances of this plugin (all sharing the same controller_ID
        parameter)
    current_value: DataActuator
        stores the current position after each call to the get_actuator_value in the plugin
    target_value: DataActuator
        stores the target position the controller should reach within epsilon
    """

    move_done_signal = Signal(DataActuator)
    is_multiaxes = False
    stage_names = []
    params = []
    _controller_units = ''
    _epsilon = 1
    data_actuator_type = DataActuatorType['float']
    data_shape = (1, )  # expected shape of the underlying actuator's value (in general a float so shape = (1, ))

    def __init__(self, parent: 'DAQ_Move_Hardware' = None, params_state: dict = None):
        QObject.__init__(self)  # to make sure this is the parent class
        self.move_is_done = False
        self.parent = parent
        self.shamrock_controller = None
        self.stage = None
        self.status = edict(info="", controller=None, stage=None, initialized=False)

        self._ispolling = True
        self.parent_parameters_path = []  # this is to be added in the send_param_status to take into account when the
        # current class instance parameter list is a child of some other class
        self.settings = Parameter.create(name='Settings', type='group', children=self.params)
        if params_state is not None:
            if isinstance(params_state, dict):
                self.settings.restoreState(params_state)
            elif isinstance(params_state, Parameter):
                self.settings.restoreState(params_state.saveState())

        self.settings.sigTreeStateChanged.connect(self.send_param_status)
        # self.settings.child('multiaxes',
        #                     'axis').sigLimitsChanged.connect(lambda param,
        #                                                             limits: self.send_param_status(
        #    param, [(param, 'limits', None)]))
        if parent is not None:
            self._title = parent.title
        else:
            self._title = "myactuator"
        self._current_value = DataActuator(self._title, data=np.zeros(self.data_shape, dtype=float))
        self._target_value = DataActuator(self._title, data=np.zeros(self.data_shape, dtype=float))
        self.controller_units = self._controller_units

        self.poll_timer = QTimer()
        self.poll_timer.setInterval(config('actuator', 'polling_interval_ms'))
        self._poll_timeout = config('actuator', 'polling_timeout_s')
        self.poll_timer.timeout.connect(self.check_target_reached)

        self.ini_attributes()

    @property
    def axis_name(self) -> Union[str, object]:
        """Get/Set the current axis using its string identifier"""
        limits = self.settings.child('multiaxes', 'axis').opts['limits']
        if isinstance(limits, list):
            return self.settings['multiaxes', 'axis']
        elif isinstance(limits, dict):
            return find_keys_from_val(limits, val=self.settings['multiaxes', 'axis'])[0]

    @axis_name.setter
    def axis_name(self, name: str):
        limits = self.settings.child('multiaxes', 'axis').opts['limits']
        if name in limits:
            if isinstance(limits, list):
                self.settings.child('multiaxes', 'axis').setValue(name)
            elif isinstance(limits, dict):
                self.settings.child('multiaxes', 'axis').setValue(limits[name])
            QtWidgets.QApplication.processEvents()

    @property
    def axis_names(self) -> Union[List, Dict]:
        """ Get/Set the names of all axes controlled by this instrument plugin

        Returns
        -------
        List of string or dictionary mapping names to integers
        """
        return self.settings.child('multiaxes', 'axis').opts['limits']

    @axis_names.setter
    def axis_names(self, names: Union[List, Dict]):
        self.settings.child('multiaxes', 'axis').setLimits(names)
        QtWidgets.QApplication.processEvents()

    @property
    def axis_value(self) -> object:
        """Get the current value selected from the current axis"""
        return self.settings['multiaxes', 'axis']

    def ini_attributes(self):
        """ To be subclassed, in order to init specific attributes needed by the real implementation"""
        self.controller = None

    def ini_stage_init(self, old_controller=None, new_controller=None):
        """Manage the Master/Slave controller issue

        First initialize the status dictionnary
        Then check whether this stage is controlled by a multiaxe controller (to be defined for each plugin)
            if it is a multiaxes controller then:
            * if it is Master: init the controller here
            * if it is Slave: use an already initialized controller (defined in the preset of the dashboard)

        Parameters
        ----------
        old_controller: object
            The particular object that allow the communication with the hardware, in general a python wrapper around the
            hardware library. In case of Slave this one comes from a previously initialized plugin
        new_controller: object
            The particular object that allow the communication with the hardware, in general a python wrapper around the
            hardware library. In case of Master it is the new instance of your plugin controller
        """
        self.status.update(edict(info="", controller=None, initialized=False))
        if self.settings['multiaxes', 'ismultiaxes'] and self.settings['multiaxes', 'multi_status'] == "Slave":
            if old_controller is None:
                raise Exception('no controller has been defined externally while this axe is a slave one')
            else:
                controller = old_controller
        else:  # Master stage
            controller = new_controller
        self.controller = controller
        return controller

    @property
    def current_value(self):
        if self.data_actuator_type.name == 'float':
            return self._current_value.value()
        else:
            return self._current_value

    @current_value.setter
    def current_value(self, value: Union[float, DataActuator]):
        if not isinstance(value, DataActuator):
            self._current_value = DataActuator(self._title, data=value)
        else:
            self._current_value = value

    @property
    def target_value(self):
        if self.data_actuator_type.name == 'float':
            return self._target_value.value()
        else:
            return self._target_value

    @target_value.setter
    def target_value(self, value: Union[float, DataActuator]):
        if not isinstance(value, DataActuator):
            self._target_value = DataActuator(self._title, data=value)
        else:
            self._target_value = value

    @property
    def current_position(self):
        deprecation_msg('current_position attribute should not be used, use current_value')
        return self.current_value

    @current_position.setter
    def current_position(self, value):
        self.current_value = value

    @property
    def target_position(self):
        deprecation_msg('target_position attribute should not be used, use target_value')
        return self.target_value

    @target_position.setter
    def target_position(self, value):
        self.target_value = value

    @property
    def controller_units(self):
        """ Get/Set the units of this plugin"""
        return self._controller_units

    @controller_units.setter
    def controller_units(self, units: str = ''):
        self._controller_units = units
        try:
            self.settings.child('units').setValue(units)
        except Exception:
            pass

    @property
    def ispolling(self):
        """ Get/Set the polling status"""
        return self._ispolling

    @ispolling.setter
    def ispolling(self, polling=True):
        self._ispolling = polling

    def check_bound(self, position: DataActuator) -> DataActuator:
        """ Check if the current position is within the software bounds

        Return the new position eventually coerced within the bounds
        """
        if self.settings.child('bounds', 'is_bounds').value():
            if position > self.settings.child('bounds', 'max_bound').value():
                position = DataActuator(self._title, data=self.settings.child('bounds', 'max_bound').value())
                self.emit_status(ThreadCommand('outofbounds', []))
            elif position < self.settings.child('bounds', 'min_bound').value():
                position = DataActuator(self._title, data=self.settings.child('bounds', 'min_bound').value())
                self.emit_status(ThreadCommand('outofbounds', []))
        return position

    def get_actuator_value(self):
        if hasattr(self, 'check_position'):
            deprecation_msg('check_position method in plugins is deprecated, use get_actuator_value',3)
            return self.check_position()
        else:
            raise NotImplementedError

    def move_abs(self, value: Union[float, DataActuator]):
        if hasattr(self, 'move_Abs'):
            deprecation_msg('move_Abs method in plugins is deprecated, use move_abs', 3)
            self.move_Abs(value)
        else:
            raise NotImplementedError

    def move_rel(self, value: Union[float, DataActuator]):
        if hasattr(self, 'move_Rel'):
            deprecation_msg('move_Rel method in plugins is deprecated, use move_rel', 3)
            self.move_Rel(value)
        else:
            raise NotImplementedError

    def move_home(self, value: Union[float, DataActuator]):
        if hasattr(self, 'move_Home'):
            deprecation_msg('move_Home method in plugins is deprecated, use move_home', 3)
            self.move_Home()
        else:
            raise NotImplementedError

    def emit_status(self, status: ThreadCommand):
        """ Emit the status_sig signal with the given status ThreadCommand back to the main GUI.
        """
        if self.parent is not None:
            self.parent.status_sig.emit(status)
            QtWidgets.QApplication.processEvents()
        else:
            print(status)

    def emit_value(self, pos: DataActuator):
        """Convenience method to emit the current actuator value back to the UI"""

        self.emit_status(ThreadCommand('get_actuator_value', [pos]))

    def commit_settings(self, param: Parameter):
        """
          to subclass to transfer parameters to hardware
        """

    def commit_common_settings(self, param):
        pass

    def move_done(self, position: DataActuator = None):  # the position argument is just there to match some signature of child classes
        """
            | Emit a move done signal transmitting the float position to hardware.
            | The position argument is just there to match some signature of child classes.

            =============== ========== =============================================================================
             **Arguments**   **Type**  **Description**
             *position*      float     The position argument is just there to match some signature of child classes
            =============== ========== =============================================================================

        """
        if position is None:
            if self.data_actuator_type.name == 'float':
                position = DataActuator(self._title, data=self.get_actuator_value())
            else:
                position = self.get_actuator_value()
        if position.name != self._title:  # make sure the emitted DataActuator has the name of the real implementation
            #of the plugin
            position = DataActuator(self._title, data=position.value())
        self.move_done_signal.emit(position)
        self.move_is_done = True

    def poll_moving(self):
        """ Poll the current moving. In case of timeout emit the raise timeout Thread command.

        See Also
        --------
        DAQ_utils.ThreadCommand, move_done
        """
        if 'TCPServer' not in self.__class__.__name__:
            self.start_time = perf_counter()
            if self.ispolling:
                self.poll_timer.start()
            else:
                if self.data_actuator_type.name == 'float':
                    self._current_value = DataActuator(data=self.get_actuator_value())
                else:
                    self._current_value = self.get_actuator_value()
                logger.debug(f'Current position: {self._current_value}')
                self.move_done(self._current_value)

    def check_target_reached(self):
        # if not isinstance(self._current_value, DataActuator):
        #     self._current_value = DataActuator(data=self._current_value)
        # if not isinstance(self._target_value, DataActuator):
        #     self._target_value = DataActuator(data=self._target_value)

        logger.debug(f"epsilon value is {self.settings['epsilon']}")
        logger.debug(f"current_value value is {self._current_value}")
        logger.debug(f"target_value value is {self._target_value}")

        if not (self._current_value - self._target_value).abs() < self.settings['epsilon']:

            logger.debug(f'Check move_is_done: {self.move_is_done}')
            if self.move_is_done:
                self.emit_status(ThreadCommand('Move has been stopped', ))
                logger.info(f'Move has been stopped')
            self.current_value = self.get_actuator_value()

            self.emit_value(self._current_value)
            logger.debug(f'Current value: {self._current_value}')

            if perf_counter() - self.start_time >= self.settings['timeout']:
                self.poll_timer.stop()
                self.emit_status(ThreadCommand('raise_timeout', ))
                logger.info(f'Timeout activated')
        else:
            self.poll_timer.stop()
            logger.debug(f'Current value: {self._current_value}')
            self.move_done(self._current_value)

    def send_param_status(self, param, changes):
        """ Send changes value updates to the gui to update consequently the User Interface

        The message passing is made via the ThreadCommand "update_settings".
        """

        for param, change, data in changes:
            path = self.settings.childPath(param)
            if change == 'childAdded':
                self.emit_status(ThreadCommand('update_settings',
                                               [self.parent_parameters_path + path, [data[0].saveState(), data[1]],
                                                change]))  # send parameters values/limits back to the GUI. Send kind of a copy back the GUI otherwise the child reference will be the same in both th eUI and the plugin so one of them will be removed
            elif change == 'value' or change == 'limits' or change == 'options':
                self.emit_status(ThreadCommand('update_settings', [self.parent_parameters_path + path, data,
                                                                   change]))  # send parameters values/limits back to the GUI
            elif change == 'parent':
                pass
            elif change == 'limits':
                self.emit_status(ThreadCommand('update_settings', [self.parent_parameters_path + path, data,
                                                                   change]))

    def get_position_with_scaling(self, pos: DataActuator) -> DataActuator:
        """ Get the current position from the hardware with scaling conversion.
        """
        if self.settings['scaling', 'use_scaling']:
            pos = (pos - self.settings['scaling', 'offset']) * self.settings['scaling', 'scaling']
        return pos

    def set_position_with_scaling(self, pos: DataActuator) -> DataActuator:
        """ Set the current position from the parameter and hardware with scaling conversion.
        """
        if self.settings['scaling', 'use_scaling']:
            pos = pos / self.settings['scaling', 'scaling'] + self.settings['scaling', 'offset']
        return pos

    def set_position_relative_with_scaling(self, pos: DataActuator) -> DataActuator:
        """ Set the scaled positions in case of relative moves
        """
        if self.settings['scaling', 'use_scaling']:
            pos = pos / self.settings['scaling', 'scaling']
        return pos

    @Slot(edict)
    def update_settings(self, settings_parameter_dict):  # settings_parameter_dict=edict(path=path,param=param)
        """ Receive the settings_parameter signal from the param_tree_changed method and make hardware updates of
        modified values.
        """
        path = settings_parameter_dict['path']
        param = settings_parameter_dict['param']
        change = settings_parameter_dict['change']
        apply_settings = True
        try:
            self.settings.sigTreeStateChanged.disconnect(self.send_param_status)
        except Exception:
            pass
        if change == 'value':
            self.settings.child(*path[1:]).setValue(param.value())  # blocks signal back to main UI
        elif change == 'childAdded':
            try:
                child = Parameter.create(name='tmp')
                child.restoreState(param)
                param = child
                self.settings.child(*path[1:]).addChild(child)  # blocks signal back to main UI
            except ValueError:
                apply_settings = False
        elif change == 'parent':
            children = putils.get_param_from_name(self.settings, param.name())

            if children is not None:
                path = putils.get_param_path(children)
                self.settings.child(*path[1:-1]).removeChild(children)

        self.settings.sigTreeStateChanged.connect(self.send_param_status)
        if apply_settings:
            self.commit_common_settings(param)
            self.commit_settings(param)


class DAQ_Move_TCP_server(DAQ_Move_base, TCPServer):
    """
        ================= ==============================
        **Attributes**      **Type**
        *command_server*    instance of Signal
        *x_axis*            1D numpy array
        *y_axis*            1D numpy array
        *data*              double precision float array
        ================= ==============================

        See Also
        --------
        utility_classes.DAQ_TCP_server
    """
    params_client = []  # parameters of a client grabber
    command_server = Signal(list)
    data_actuator_type = DataActuatorType['DataActuator']

    message_list = ["Quit", "Status", "Done", "Server Closed", "Info", "Infos", "Info_xml", "move_abs",
                    'move_home', 'move_rel', 'get_actuator_value', 'stop_motion', 'position_is', 'move_done']
    socket_types = ["ACTUATOR"]
    params = comon_parameters() + tcp_parameters

    def __init__(self, parent=None, params_state=None):
        """

        Parameters
        ----------
        parent
        params_state
        """
        self.client_type = "ACTUATOR"
        DAQ_Move_base.__init__(self, parent, params_state)  # initialize base class with commom attribute and methods
        self.settings.child('bounds').hide()
        self.settings.child('scaling').hide()
        self.settings.child('epsilon').setValue(1)

        TCPServer.__init__(self, self.client_type)

    def command_to_from_client(self, command):
        sock: Socket = self.find_socket_within_connected_clients(self.client_type)
        if sock is not None:  # if client 'ACTUATOR' is connected then send it the command

            if command == 'position_is':
                pos = DeSerializer(sock).dwa_deserialization()

                pos = self.get_position_with_scaling(pos)
                self._current_value = pos
                self.emit_status(ThreadCommand('get_actuator_value', [pos]))

            elif command == 'move_done':
                pos = DeSerializer(sock).dwa_deserialization()
                pos = self.get_position_with_scaling(pos)
                self._current_value = pos
                self.emit_status(ThreadCommand('move_done', [pos]))
            else:
                self.send_command(sock, command)

    def commit_settings(self, param):

        if param.name() in putils.iter_children(self.settings.child('settings_client'), []):
            actuator_socket: Socket = [client['socket'] for client in self.connected_clients if client['type'] == 'ACTUATOR'][0]
            actuator_socket.check_sended_with_serializer('set_info')
            path = putils.get_param_path(param)[2:]
            # get the path of this param as a list starting at parent 'infos'

            actuator_socket.check_sended_with_serializer(path)

            # send value
            data = ioxml.parameter_to_xml_string(param)
            actuator_socket.check_sended_with_serializer(data)

    def ini_stage(self, controller=None):
        """
            | Initialisation procedure of the detector updating the status dictionnary.
            |
            | Init axes from image , here returns only None values (to tricky to di it with the server and not really necessary for images anyway)

            See Also
            --------
            utility_classes.DAQ_TCP_server.init_server, get_xaxis, get_yaxis
        """
        self.settings.child('infos').addChildren(self.params_client)

        self.init_server()
        self.controller = self.serversocket
        self.settings.child('units').hide()
        self.settings.child('epsilon').hide()

        info = 'TCP Server actuator'
        initialized = True
        return info, initialized

    def close(self):
        """
            Should be used to uninitialize hardware.

            See Also
            --------
            utility_classes.DAQ_TCP_server.close_server
        """
        self.listening = False
        self.close_server()

    def move_abs(self, position: DataActuator):
        """

        """
        position = self.check_bound(position)
        self.target_value = position

        position = self.set_position_with_scaling(position)

        sock = self.find_socket_within_connected_clients(self.client_type)
        if sock is not None:  # if client self.client_type is connected then send it the command
            sock.check_sended_with_serializer('move_abs')
            sock.check_sended_with_serializer(position)

    def move_rel(self, position: DataActuator):
        position = self.check_bound(self.current_value + position) - self.current_value
        self.target_value = position + self.current_value

        position = self.set_position_relative_with_scaling(position)
        sock = self.find_socket_within_connected_clients(self.client_type)
        if sock is not None:  # if client self.client_type is connected then send it the command
            sock.check_sended_with_serializer('move_rel')
            sock.check_sended_with_serializer(position)

    def move_home(self):
        """
            Make the absolute move to original position (0).

            See Also
            --------
            move_Abs
        """
        sock = self.find_socket_within_connected_clients(self.client_type)
        if sock is not None:  # if client self.client_type is connected then send it the command
            sock.check_sended_with_serializer('move_home')

    def get_actuator_value(self):
        """
            Get the current hardware position with scaling conversion given by get_position_with_scaling.

            See Also
            --------
            daq_move_base.get_position_with_scaling, daq_utils.ThreadCommand
        """
        sock = self.find_socket_within_connected_clients(self.client_type)
        if sock is not None:  # if client self.client_type is connected then send it the command
            self.send_command(sock, 'get_actuator_value')

        return self._current_value

    def stop_motion(self):
        """
            See Also
            --------
            daq_move_base.move_done
        """
        sock = self.find_socket_within_connected_clients(self.client_type)
        if sock is not None:  # if client self.client_type is connected then send it the command
            self.send_command(sock, 'stop_motion')

    def stop(self):
        """
            not implemented.
        """
        pass
        return ""


if __name__ == '__main__':
    test = DAQ_Move_base()<|MERGE_RESOLUTION|>--- conflicted
+++ resolved
@@ -90,11 +90,8 @@
     master: bool
         If True consider this plugin has to init the controller, otherwise use an already initialized instance
     """
-<<<<<<< HEAD
-    if axis_names == [] and axes_names != []:
-=======
+
     if axis_names == [] and len(axes_names) != 0:
->>>>>>> 62c34c49
         axis_names = axes_names
 
     params = [
