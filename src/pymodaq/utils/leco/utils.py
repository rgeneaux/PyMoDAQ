from __future__ import annotations
from base64 import b64encode
import subprocess
import sys
<<<<<<< HEAD

from typing import Any, Optional, Union, get_args, TypeVar
from pymodaq_data import data
from pymodaq.utils import data
from pymodaq_utils.serialize.factory import SerializableFactory

=======
from typing import Any, Optional, Union, get_args

from pymodaq_utils.serialize.factory import SERIALIZABLE, SerializableFactory
>>>>>>> 5e8aa624
from pymodaq_utils.logger import set_logger


logger = set_logger('leco_utils')
JSON_TYPES = Union[str, int, float]

<<<<<<< HEAD
ser_factory = SerializableFactory()

SERIALIZABLE = Union[*ser_factory.get_serializables()]

=======
>>>>>>> 5e8aa624

def serialize_object(pymodaq_object: Union[SERIALIZABLE, Any]) -> Union[str, Any]:
    """Serialize a pymodaq object, if it is not JSON compatible."""
    if isinstance(pymodaq_object, get_args(JSON_TYPES)):
        return pymodaq_object
    binary = SerializableFactory().get_apply_serializer(pymodaq_object)
    return b64encode(binary).decode()


def binary_serialization(
    pymodaq_object: Union[SERIALIZABLE, Any],
) -> tuple[Optional[Any], Optional[list[bytes]]]:
    """Serialize (binary) a pymodaq object, if it is not JSON compatible."""
    if isinstance(pymodaq_object, get_args(JSON_TYPES)):
        return pymodaq_object, None
    return None, [SerializableFactory().get_apply_serializer(pymodaq_object)]


def binary_serialization_to_kwargs(
    pymodaq_object: Union[SERIALIZABLE, Any], data_key: str = "data"
) -> dict[str, Any]:
    """Create a dictionary of data parameters and of additional payload to send."""
    d, b = binary_serialization(pymodaq_object=pymodaq_object)
    return {data_key: d, "additional_payload": b}


def run_coordinator():
    command = [sys.executable, '-m', 'pyleco.coordinators.coordinator']
    subprocess.Popen(command)


def start_coordinator():
    from pyleco.directors.director import Director
    try:
        with Director(actor="COORDINATOR") as director:
            if director.communicator.namespace is None:
                run_coordinator()
            else:
                logger.info('Coordinator already running')
    except ConnectionRefusedError:
        run_coordinator()<|MERGE_RESOLUTION|>--- conflicted
+++ resolved
@@ -2,31 +2,25 @@
 from base64 import b64encode
 import subprocess
 import sys
-<<<<<<< HEAD
+from typing import Any, Optional, Union, get_args
 
 from typing import Any, Optional, Union, get_args, TypeVar
-from pymodaq_data import data
+
 from pymodaq.utils import data
 from pymodaq_utils.serialize.factory import SerializableFactory
 
-=======
-from typing import Any, Optional, Union, get_args
 
-from pymodaq_utils.serialize.factory import SERIALIZABLE, SerializableFactory
->>>>>>> 5e8aa624
 from pymodaq_utils.logger import set_logger
 
 
 logger = set_logger('leco_utils')
 JSON_TYPES = Union[str, int, float]
 
-<<<<<<< HEAD
+
 ser_factory = SerializableFactory()
 
 SERIALIZABLE = Union[*ser_factory.get_serializables()]
 
-=======
->>>>>>> 5e8aa624
 
 def serialize_object(pymodaq_object: Union[SERIALIZABLE, Any]) -> Union[str, Any]:
     """Serialize a pymodaq object, if it is not JSON compatible."""
