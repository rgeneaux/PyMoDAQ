--- conflicted
+++ resolved
@@ -1,4 +1,4 @@
-<<<<<<< HEAD
+
 
 from pymodaq.utils import h5modules
 from pymodaq.utils.h5modules import exporter as h5export
@@ -30,12 +30,4 @@
         assert isinstance(h5export.ExporterFactory.create_exporter('txt'), H5txtExporter)
         assert isinstance(h5export.ExporterFactory.create_exporter('ascii'), H5asciiExporter)
         assert isinstance(h5export.ExporterFactory.create_exporter('h5'), H5h5Exporter)
-        assert isinstance(h5export.ExporterFactory.create_exporter('npy'), H5npyExporter)
-=======
-import os
-import numpy as np
-from datetime import datetime
-import pytest
-from pathlib import PurePosixPath, Path
-from qtpy import QtWidgets, QtCore
->>>>>>> 53b14a10
+        assert isinstance(h5export.ExporterFactory.create_exporter('npy'), H5npyExporter)