[build-system]
requires = ["hatchling>=1.9.0",]
build-backend = "hatchling.build"

[project]
name = "pymodaq"
dynamic = [
    "version",
]
description = "Modular Data Acquisition with Python"
readme = "README.rst"
license = { file="LICENSE" }
requires-python = ">=3.7"
authors = [
    { name = "Sébastien Weber", email = "sebastien.weber@cemes.fr" },
]
classifiers = [
    "Development Status :: 5 - Production/Stable",
    "Environment :: Other Environment",
    "Intended Audience :: Science/Research",
    "License :: OSI Approved :: MIT License",
    "Natural Language :: English",
    "Operating System :: OS Independent",
    "Programming Language :: Python :: 3.7",
    "Programming Language :: Python :: 3.8",
    "Programming Language :: Python :: 3.9",
    "Programming Language :: Python :: 3.10",
    "Programming Language :: Python :: 3.11",
    "Topic :: Scientific/Engineering :: Human Machine Interfaces",
    "Topic :: Scientific/Engineering :: Visualization",
    "Topic :: Software Development :: Libraries :: Python Modules",
    "Topic :: Software Development :: User Interfaces",
]
dependencies = [
    #"docutils==0.17.1",
    "easydict",
    "importlib_metadata; python_version<\"3.8\"",
    "multipledispatch",
    "numpy < 2.0.0",
    "packaging",
    "pint",
    "pymodaq_plugin_manager>=0.0.17",
    "pymodaq_plugins_mock",
    "pyqtgraph>=0.12",
    "python-dateutil",
    "qdarkstyle",
    "qtpy",
    "scipy",
    "setuptools>=60",
    "simple_pid",
    "toml",
    "qtconsole",
    "tables<3.9",  # issue with some version of required package blosc2>=2.2.8
<<<<<<< HEAD
    "pyleco; python_version>\"3.8\"",
=======
    "bayesian-optimization"
>>>>>>> 8843ff92
]

[project.scripts]
daq_logger = "pymodaq.extensions.daq_logger:main"
daq_move = "pymodaq.control_modules.daq_move:main"
daq_scan = "pymodaq.extensions.daq_scan:main"
daq_viewer = "pymodaq.control_modules.daq_viewer:main"
dashboard = "pymodaq.dashboard:main"
h5browser = "pymodaq.extensions.h5browser:main"
parameter_example = "pymodaq.examples.parameter_ex:main"

[project.urls]
Homepage = "http://pymodaq.cnrs.fr"
Source = "https://github.com/PyMoDAQ/PyMoDAQ"
Tracker = "https://github.com/PyMoDAQ/PyMoDAQ/issues"

[tool.hatch.version]
path = "src/pymodaq/resources/VERSION"

[tool.hatch.build.targets.sdist]
include = [
    "/src",
]<|MERGE_RESOLUTION|>--- conflicted
+++ resolved
@@ -51,11 +51,8 @@
     "toml",
     "qtconsole",
     "tables<3.9",  # issue with some version of required package blosc2>=2.2.8
-<<<<<<< HEAD
     "pyleco; python_version>\"3.8\"",
-=======
     "bayesian-optimization"
->>>>>>> 8843ff92
 ]
 
 [project.scripts]
